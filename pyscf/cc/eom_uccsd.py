--- conflicted
+++ resolved
@@ -157,7 +157,6 @@
     R2 operators of the form s_{ij}^{ b}, i.e. indices jb are coupled.'''
     # Ref: Tu, Wang, and Li, J. Chem. Phys. 136, 174102 (2012) Eqs.(8)-(9)
     if imds is None: imds = eom.make_imds()
-<<<<<<< HEAD
     t1, t2, eris = imds.t1, imds.t2, imds.eris
     t1a, t1b = t1
     t2aa, t2ab, t2bb = t2
@@ -166,55 +165,6 @@
     r1, r2 = vector_to_amplitudes_ip(vector, (nmoa,nmob), (nocca,noccb))
     r1a, r1b = r1
     r2aaa, r2baa, r2abb, r2bbb = r2
-=======
-    nocc = eom.nocc
-    nmo = eom.nmo
-    nvir = nmo - nocc
-    r1, r2 = vector_to_amplitudes_ip(vector, nmo, nocc)
-    orbspin = imds.eris.orbspin
-    [r1a, r1b], [r2aaa, r2baa, r2abb, r2bbb] = spin2spatial_ip(r1, r2, orbspin)
-    new_r1, new_r2 = spatial2spin_ip([r1a, r1b], [r2aaa, r2baa, r2abb, r2bbb], orbspin)
-
-    print "spin-resolved occupations"
-    print r1a.shape,r1b.shape
-
-    imds1 = _IMDS(eom._cc._ucc)
-    imds1.make_ip() #eom._make_imds()
-
-    t2aa, t2ab, t2ba, t2bb = _eri_spin2spatial(eom._gcc.t2.transpose(0, 2, 1, 3), 'ovov', orbspin, nocc)
-    t2aa, t2ab, t2ba, t2bb = [x.transpose(0, 2, 1, 3) for x in [t2aa, t2ab, t2ba, t2bb]]
-
-    Foo_spatial = imds1.Foo, imds1.FOO
-    Foo_spin = _eri_spatial2spin(Foo_spatial, 'oo', orbspin, nocc)
-
-    Fov_spatial = imds1.Fov, imds1.FOV
-    Fov_spin = _eri_spatial2spin(Fov_spatial, 'ov', orbspin, nocc)
-
-    Fvv_spatial = imds1.Fvv, imds1.FVV
-    Fvv_spin = _eri_spatial2spin(Fvv_spatial, 'vv', orbspin, nocc)
-
-    # Eq. (8)
-    Hr1 = 0.0 * -np.einsum('mi,m->i', Foo_spin, r1)
-    #Hr1 += np.einsum('me,mie->i', Fov_spin, r2)
-    #Hr1 += -0.5*np.einsum('nmie,mne->i', imds.Wooov, r2)
-    # Eq. (9) # start here
-    Hr2 = 0.0 * lib.einsum('ae,ije->ija', Fvv_spin, r2)
-    #tmp1 = lib.einsum('mi,mja->ija', Foo_spin, r2)
-    #Hr2 += -tmp1 + tmp1.transpose(1,0,2)
-    #Hr2 += -(np.einsum('maji,m->ija', imds.Wovoo, r1))
-    #Hr2 += 0.5*lib.einsum('mnij,mna->ija', imds.Woooo, r2)
-    #tmp2 = lib.einsum('maei,mje->ija', imds.Wovvo, r2)
-    #Hr2 += tmp2 - tmp2.transpose(1,0,2)
-    #Hr2 += 0.5*lib.einsum('mnef,mnf,ijae->ija', imds.Woovv, r2, imds.t2)
-
-    Hr1a = np.zeros_like(r1a)
-    Hr1b = np.zeros_like(r1b)
-
-    Hr2aaa = np.zeros_like(r2aaa)
-    Hr2baa = np.zeros_like(r2baa)
-    Hr2abb = np.zeros_like(r2abb)
-    Hr2bbb = np.zeros_like(r2bbb)
->>>>>>> 752e3f6e
 
     #Foo, Fov, and Wooov
     Hr1a  = np.einsum('me,mie->i', imds.Fov, r2aaa)
@@ -296,99 +246,58 @@
 def ipccsd_diag(eom, imds=None):
     if imds is None: imds = eom.make_imds()
     t1, t2 = imds.t1, imds.t2
-    nocc, nvir = t1.shape
-
-    orbspin = imds.eris.orbspin
-
-    idxoa = np.where(orbspin[:nocc] == 0)[0]
-    idxob = np.where(orbspin[:nocc] == 1)[0]
-    idxva = np.where(orbspin[nocc:] == 0)[0]
-    idxvb = np.where(orbspin[nocc:] == 1)[0]
-    nocc_a = len(idxoa)
-    nocc_b = len(idxob)
-    nvir_a = len(idxva)
-    nvir_b = len(idxvb)
-  
-    imds1 = _IMDS(eom._cc._ucc)
-    imds1.make_ip()
-
-    #-------------- ip_Gccsd
-
-    Hr1 = -np.diag(imds.Foo)
-    Hr2 = np.zeros((nocc,nocc,nvir), dtype=t1.dtype)
-    for i in range(nocc):
-        for j in range(nocc):
-            for a in range(nvir):
-                Hr2[i,j,a] += imds.Fvv[a,a]
-                Hr2[i,j,a] += -imds.Foo[i,i]
-                Hr2[i,j,a] += -imds.Foo[j,j]
-                Hr2[i,j,a] += 0.5*(imds.Woooo[i,j,i,j]-imds.Woooo[j,i,i,j])
-                Hr2[i,j,a] += imds.Wovvo[i,a,a,i]
-                Hr2[i,j,a] += imds.Wovvo[j,a,a,j]
-                Hr2[i,j,a] += 0.5*(np.dot(imds.Woovv[i,j,:,a], t2[i,j,a,:])
-                                  -np.dot(imds.Woovv[j,i,:,a], t2[i,j,a,:]))
-
-    [Hr1a_E, Hr1b_E], [Hr2aaa_E, Hr2baa_E, Hr2abb_E, Hr2bbb_E] = spin2spatial_ip(Hr1, Hr2, orbspin)
-
-    #-------------- ip_Uccsd
-
-    t2aa, t2ab, t2ba, t2bb = _eri_spin2spatial(eom._gcc.t2.transpose(0, 2, 1, 3), 'ovov', orbspin, nocc)
-    t2aa, t2ab, t2ba, t2bb = [x.transpose(0, 2, 1, 3) for x in [t2aa, t2ab, t2ba, t2bb]]
-
-    Hr1a = -np.diag(imds1.Foo)
-    Hr1b = -np.diag(imds1.FOO)
-
-    Hr2aaa = np.zeros((nocc_a,nocc_a,nvir_a),dtype=t1.dtype)
+    t1a, t1b = t1
+    t2aa, t2ab, t2bb = t2
+    t2ba = t2ab.transpose(1,0,3,2)
+
+    nocc_a, nvir_a = t1a.shape
+    nocc_b, nvir_b = t1b.shape
+    dtype = np.result_type(t1a,t1b,t2aa,t2ab,t2bb)
+
+    Hr1a = -np.diag(imds.Foo)
+    Hr1b = -np.diag(imds.FOO)
+
+    Hr2aaa = np.zeros((nocc_a,nocc_a,nvir_a),dtype=dtype)
     for i in range(nocc_a):
      for j in range(nocc_a):
       for a in range(nvir_a):
-       Hr2aaa[i,j,a]=imds1.Fvv[a,a]-imds1.Foo[i,i]-imds1.Foo[j,j] \
-       +0.5*(imds1.Woooo[i,i,j,j]-imds1.Woooo[j,i,i,j]) \
-       +imds1.Wovvo[i,a,a,i] \
-       +imds1.Wovvo[j,a,a,j] \
-       -(np.dot(imds1.Wovov[j,a,i,:]-imds1.Wovov[i,a,j,:],t2aa[j,i,a,:]))
-
-    Hr2baa = np.zeros((nocc_b,nocc_a,nvir_a),dtype=t1.dtype)
+       Hr2aaa[i,j,a]=imds.Fvv[a,a]-imds.Foo[i,i]-imds.Foo[j,j] \
+       +0.5*(imds.Woooo[i,i,j,j]-imds.Woooo[j,i,i,j]) \
+       +imds.Wovvo[i,a,a,i] \
+       +imds.Wovvo[j,a,a,j] \
+       -(np.dot(imds.Wovov[j,a,i,:], t2aa[j,i,a,:]))
+
+    Hr2baa = np.zeros((nocc_b,nocc_a,nvir_a),dtype=dtype)
     for i in range(nocc_b):
      for j in range(nocc_a):
       for a in range(nvir_a):
-       Hr2baa[i,j,a]=imds1.Fvv[a,a]-imds1.FOO[i,i]-imds1.Foo[j,j] \
-       +(imds1.WooOO[j,j,i,i]) \
-       +imds1.WOvvO[i,a,a,i] \
-       +imds1.Wovvo[j,a,a,j] \
-       -np.dot(imds1.WovOV[j,a,i,:], t2ab[j,i,a,:])
-
-    Hr2abb = np.zeros((nocc_a,nocc_b,nvir_b),dtype=t1.dtype)
+       Hr2baa[i,j,a]=imds.Fvv[a,a]-imds.FOO[i,i]-imds.Foo[j,j] \
+       +(imds.WooOO[j,j,i,i]) \
+       +imds.WOvvO[i,a,a,i] \
+       +imds.Wovvo[j,a,a,j] \
+       -np.dot(imds.WovOV[j,a,i,:], t2ab[j,i,a,:])
+
+    Hr2abb = np.zeros((nocc_a,nocc_b,nvir_b),dtype=dtype)
     for i in range(nocc_a):
      for j in range(nocc_b):
       for a in range(nvir_b):
-       Hr2abb[i,j,a]=imds1.FVV[a,a]-imds1.Foo[i,i]-imds1.FOO[j,j] \
-       +(imds1.WooOO[i,i,j,j]) \
-       +imds1.WoVVo[i,a,a,i] \
-       +imds1.WOVVO[j,a,a,j] \
-       -np.dot(imds1.WovOV[i,:,j,a], t2ab[i,j,:,a])
-
-    Hr2bbb = np.zeros((nocc_b,nocc_b,nvir_b),dtype=t1.dtype)
+       Hr2abb[i,j,a]=imds.FVV[a,a]-imds.Foo[i,i]-imds.FOO[j,j] \
+       +(imds.WooOO[i,i,j,j]) \
+       +imds.WoVVo[i,a,a,i] \
+       +imds.WOVVO[j,a,a,j] \
+       -np.dot(imds.WovOV[i,:,j,a], t2ab[i,j,:,a])
+
+    Hr2bbb = np.zeros((nocc_b,nocc_b,nvir_b),dtype=dtype)
     for i in range(nocc_b):
      for j in range(nocc_b):
       for a in range(nvir_b):
-       Hr2bbb[i,j,a]=imds1.FVV[a,a]-imds1.FOO[i,i]-imds1.FOO[j,j] \
-       +0.5*(imds1.WOOOO[i,i,j,j]-imds1.WOOOO[j,i,i,j]) \
-       +imds1.WOVVO[i,a,a,i] \
-       +imds1.WOVVO[j,a,a,j] \
-       -(np.dot(imds1.WOVOV[j,a,i,:]-imds1.WOVOV[i,a,j,:],t2bb[j,i,a,:]))
-
-    print "Hr1a",np.abs(Hr1a-Hr1a_E).max()
-    print "Hr1b",np.abs(Hr1b-Hr1b_E).max()
-    
-    print "Hr2aaa",np.abs(Hr2aaa-Hr2aaa_E).max()
-    print "Hr2baa",np.abs(Hr2baa-Hr2baa_E).max()
-    print "Hr2abb",np.abs(Hr2abb-Hr2abb_E).max()
-    print "Hr2bbb",np.abs(Hr2bbb-Hr2bbb_E).max()
-
-    new_Hr1, new_Hr2 = spatial2spin_ip([Hr1a, Hr1b], [Hr2aaa, Hr2baa, Hr2abb, Hr2bbb], orbspin)
-
-    vector = amplitudes_to_vector_ip(Hr1, Hr2)
+       Hr2bbb[i,j,a]=imds.FVV[a,a]-imds.FOO[i,i]-imds.FOO[j,j] \
+       +0.5*(imds.WOOOO[i,i,j,j]-imds.WOOOO[j,i,i,j]) \
+       +imds.WOVVO[i,a,a,i] \
+       +imds.WOVVO[j,a,a,j] \
+       -(np.dot(imds.WOVOV[j,a,i,:],t2bb[j,i,a,:]))
+
+    vector = amplitudes_to_vector_ip([Hr1a, Hr1b], [Hr2aaa, Hr2baa, Hr2abb, Hr2bbb])
     return vector
 
 
@@ -585,85 +494,11 @@
     r1a, r1b = r1
     r2aaa, r2aba, r2bab, r2bbb = r2
 
-<<<<<<< HEAD
     # Fov terms
     Hr1a  = np.einsum('ld,lad->a', imds.Fov, r2aaa)
     Hr1a += np.einsum('LD,LaD->a', imds.FOV, r2bab)
     Hr1b  = np.einsum('ld,lAd->A', imds.Fov, r2aba)
     Hr1b += np.einsum('LD,LAD->A', imds.FOV, r2bbb)
-=======
-    #print "spin-resolved occupations"
-    #print nocc_a,nocc_b,nvir_a,nvir_b
-
-    [r1a, r1b], [r2aaa, r2aba, r2bab, r2bbb] = spin2spatial_ea(r1, r2, orbspin)
-
-    imds1 = _IMDS(eom._cc._ucc)
-    imds1.make_ea()
-    Wvvvv_spatial = _eri_spin2spatial(imds.Wvvvv.transpose((0, 2, 1, 3)), 'vvvv', orbspin, nocc)
-    Wvvvv, WvvVV, WVVvv, WVVVV = Wvvvv_spatial
-
-    #Wvvvo_spatial = _eri_spin2spatial(imds.Wvvvo.transpose((0, 2, 1, 3)), 'vvvo', orbspin, nocc)
-    #Wvvvo, WvvVO, WVVvo, WVVVO = Wvvvo_spatial
-    t1a, t1b = eom._cc._ucc.t1
-    imds1.Wvvvo += lib.einsum('abef,if->abei', Wvvvv, t1a)
-    imds1.WvvVO += lib.einsum('abef,if->abei', WvvVV, t1b)
-    imds1.WVVvo += lib.einsum('efab,if->abei', WvvVV, t1a)
-    imds1.WVVVO += lib.einsum('abef,if->abei', WVVVV, t1b)
-    Wvvvo = imds1.Wvvvo
-    WvvVO = imds1.WvvVO
-    WVVvo = imds1.WVVvo
-    WVVVO = imds1.WVVVO
-
-    #Wvvov_spatial = _eri_spin2spatial(imds.Wvovv.transpose((0, 2, 1, 3)), 'vvov', orbspin, nocc)
-    #Wvvov, WvvOV, WVVov, WVVOV = Wvvov_spatial
-    Wvvov = imds1.Wvvov
-    WvvOV = imds1.WvvOV
-    WVVov = imds1.WVVov
-    WVVOV = imds1.WVVOV
-
-    t2aa, t2ab, t2ba, t2bb = _eri_spin2spatial(eom._gcc.t2.transpose(0, 2, 1, 3), 'ovov', orbspin, nocc)
-    t2aa, t2ab, t2ba, t2bb = [x.transpose(0, 2, 1, 3) for x in [t2aa, t2ab, t2ba, t2bb]]
-
-    Foo_spatial = imds1.Foo, imds1.FOO
-    Foo_spin = _eri_spatial2spin(Foo_spatial, 'oo', orbspin, nocc)
-
-    Fov_spatial = imds1.Fov, imds1.FOV
-    Fov_spin = _eri_spatial2spin(Fov_spatial, 'ov', orbspin, nocc)
-
-    Fvv_spatial = imds1.Fvv, imds1.FVV
-    Fvv_spin = _eri_spatial2spin(Fvv_spatial, 'vv', orbspin, nocc)
-
-    Hr1a = np.zeros_like(r1a)
-    Hr1b = np.zeros_like(r1b)
-
-    Hr2aaa = np.zeros_like(r2aaa)
-    Hr2bab = np.zeros_like(r2bab)
-    Hr2aba = np.zeros_like(r2aba)
-    Hr2bbb = np.zeros_like(r2bbb)
-
-    # Eq. (30)
-    #Hr1  = np.einsum('ac,c->a', imds.Fvv, r1)
-    #Hr1 += np.einsum('ld,lad->a', imds.Fov, r2)
-    #Hr1 = 0.5*np.einsum('alcd,lcd->a', imds.Wvovv, r2)
-
-    # Eq. (31)
-    Hr2 = 0.0 * np.einsum('abcj,c->jab', imds.Wvvvo, r1)
-    #tmp1 = lib.einsum('ac,jcb->jab', imds.Fvv, r2)
-    #Hr2 += tmp1 - tmp1.transpose(0,2,1)
-    #Hr2 -= lib.einsum('lj,lab->jab', imds.Foo, r2)
-    #tmp2 = lib.einsum('lbdj,lad->jab', imds.Wovvo, r2)
-    #Hr2 += tmp2 - tmp2.transpose(0,2,1)
-    #Hr2 += 0.5*lib.einsum('abcd,jcd->jab', imds.Wvvvv, r2)
-    #Hr2 -= 0.5*lib.einsum('klcd,lcd,kjab->jab', imds.Woovv, r2, imds.t2)
-
-    Hr1a = np.zeros_like(r1a)
-    Hr1b = np.zeros_like(r1b)
-
-    Hr2aaa = np.zeros_like(r2aaa)
-    Hr2aba = np.zeros_like(r2aba)
-    Hr2bab = np.zeros_like(r2bab)
-    Hr2bbb = np.zeros_like(r2bbb)
->>>>>>> 752e3f6e
 
     # Fvv terms
     Hr1a += np.einsum('ac,c->a', imds.Fvv, r1a)
@@ -858,130 +693,92 @@
     return Hr2aaa, Hr2aba, Hr2bab, Hr2bbb
 
 def eaccsd_diag(eom, imds=None):
-
     if imds is None: imds = eom.make_imds()
-    t1,t2 = imds.t1, imds.t2
-
-    imds1 = _IMDS(eom._cc._ucc)
-    imds1.make_ea()
-
-    t1_new, t2_new = imds1.t1, imds1.t2
-    t1a, t1b = t1_new
-    t2aa, t2ab, t2bb = t2_new
+
+    t1, t2 = imds.t1, imds.t2
+    t1a, t1b = t1
+    t2aa, t2ab, t2bb = t2
     t2ba = t2ab.transpose(1,0,3,2)
 
     nocc_a, nvir_a = t1a.shape
     nocc_b, nvir_b = t1b.shape
     dtype = np.result_type(t1a,t1b,t2aa,t2ab,t2bb)
 
-    nocc=nocca+noccb
-    nvir=nvira+nvirb
-
-    Wvvvv_spatial = _eri_spin2spatial(imds.Wvvvv.transpose((0, 2, 1, 3)), 'vvvv', orbspin, nocc)
-    Wvvvv, WvvVV, WVVvv, WVVVV = Wvvvv_spatial
-
-    Hr1 = np.diag(imds.Fvv)
-    Hr2 = np.zeros((nocc,nvir,nvir),dtype=t1.dtype)
-
-    Hr1a = np.diag(imds1.Fvv)
-    Hr1b = np.diag(imds1.FVV)
-    Hr2aaa = np.zeros((nocca,nvira,nvira),dtype=dtype)
-    Hr2bab = np.zeros((noccb,nvira,nvirb),dtype=dtype)
-    Hr2aba = np.zeros((nocca,nvirb,nvira),dtype=dtype)
-    Hr2bbb = np.zeros((noccb,nvirb,nvirb),dtype=dtype)
-
-    for a in range(nvir):
-        _Wvvvva = np.array(imds.Wvvvv[a])
-        for b in range(nvir):
-            for j in range(nocc):
-               Hr2[j,a,b] += imds.Fvv[a,a]
-               Hr2[j,a,b] += imds.Fvv[b,b]
-               Hr2[j,a,b] += -imds.Foo[j,j]
-               Hr2[j,a,b] += imds.Wovvo[j,b,b,j]
-               Hr2[j,a,b] += imds.Wovvo[j,a,a,j]
-               Hr2[j,a,b] += 0.5*(_Wvvvva[b,a,b]-_Wvvvva[b,b,a])
-               Hr2[j,a,b] += -0.5*(np.dot(imds.Woovv[:,j,a,b], t2[:,j,a,b])
-                                  -np.dot(imds.Woovv[:,j,b,a], t2[:,j,a,b]))
-  
-
-    [Hr1a_E, Hr1b_E], [Hr2aaa_E, Hr2aba_E, Hr2bab_E, Hr2bbb_E] = spin2spatial_ea(Hr1, Hr2, orbspin)
-
-    Hr2aaa = np.zeros((nocc_a,nvir_a,nvir_a),dtype=t1.dtype)
+    Hr1a = np.diag(imds.Fvv)
+    Hr1b = np.diag(imds.FVV)
+    Hr2aaa = np.zeros((nocc_a,nvir_a,nvir_a), dtype=dtype)
+    Hr2bab = np.zeros((nocc_b,nvir_a,nvir_b), dtype=dtype)
+    Hr2aba = np.zeros((nocc_a,nvir_b,nvir_a), dtype=dtype)
+    Hr2bbb = np.zeros((nocc_b,nvir_b,nvir_b), dtype=dtype)
+
     for j in range(nocc_a):
         for a in range(nvir_a):
-            Wvvvva = np.array(Wvvvv[a])
+            if imds.Wvvvv is not None:
+                Wvvvva = np.array(imds.Wvvvv[a])
             for b in range(nvir_a):
-                Hr2aaa[j,a,b] += imds1.Fvv[a,a]
-                Hr2aaa[j,a,b] += imds1.Fvv[b,b]
-                Hr2aaa[j,a,b] += -imds1.Foo[j,j]
-                Hr2aaa[j,a,b] += imds1.Wovvo[j,b,b,j]
-                Hr2aaa[j,a,b] += imds1.Wovvo[j,a,a,j]
-                Hr2aaa[j,a,b] += 0.5*(Wvvvva[a,b,b]-Wvvvva[b,b,a])
-                Hr2aaa[j,a,b] += -np.dot(imds1.Wovov[:,a,j,b]-imds1.Wovov[:,b,j,a], t2aa[:,j,a,b])
-
-    Hr2aba = np.zeros((nocc_a, nvir_b, nvir_a),dtype=t1.dtype)
+                Hr2aaa[j,a,b] += imds.Fvv[a,a]
+                Hr2aaa[j,a,b] += imds.Fvv[b,b]
+                Hr2aaa[j,a,b] += -imds.Foo[j,j]
+                Hr2aaa[j,a,b] += imds.Wovvo[j,b,b,j]
+                Hr2aaa[j,a,b] += imds.Wovvo[j,a,a,j]
+                if imds.Wvvvv is not None:
+                    Hr2aaa[j,a,b] += 0.5*(Wvvvva[a,b,b]-Wvvvva[b,b,a])
+                Hr2aaa[j,a,b] += -np.dot(imds.Wovov[:,a,j,b], t2aa[:,j,a,b])
+
+    Hr2aba = np.zeros((nocc_a, nvir_b, nvir_a),dtype=dtype)
     for j in range(nocc_a):
         for a in range(nvir_b):
-            WVVvva = np.array(WVVvv[a])
+            if imds.Wvvvv is not None:
+                WVVvva = np.array(imds.WVVvv[a])
             for b in range(nvir_a):
-                Hr2aba[j,a,b] += imds1.FVV[a,a]
-                Hr2aba[j,a,b] += imds1.Fvv[b,b]
-                Hr2aba[j,a,b] += -imds1.Foo[j,j]
-                Hr2aba[j,a,b] += imds1.Wovvo[j,b,b,j]
-                Hr2aba[j,a,b] += imds1.WoVVo[j,a,a,j]
-                Hr2aba[j,a,b] += WVVvva[a,b,b]
-                Hr2aba[j,a,b] -= np.dot(imds1.WOVov[:,a,j,b], t2ba[:,j,a,b])
-
-
-    Hr2bab = np.zeros((nocc_b,nvir_a,nvir_b),dtype=t1.dtype)
+                Hr2aba[j,a,b] += imds.FVV[a,a]
+                Hr2aba[j,a,b] += imds.Fvv[b,b]
+                Hr2aba[j,a,b] += -imds.Foo[j,j]
+                Hr2aba[j,a,b] += imds.Wovvo[j,b,b,j]
+                Hr2aba[j,a,b] += imds.WoVVo[j,a,a,j]
+                if imds.Wvvvv is not None:
+                    Hr2aba[j,a,b] += WVVvva[a,b,b]
+                Hr2aba[j,a,b] -= np.dot(imds.WovOV[j,b,:,a], t2ba[:,j,a,b])
+
+    Hr2bab = np.zeros((nocc_b,nvir_a,nvir_b),dtype=dtype)
     for a in range(nvir_b):
         for b in range(nvir_a):
-            WvvVVb = np.array(WvvVV[b])
+            if imds.Wvvvv is not None:
+                WvvVVb = np.array(imds.WvvVV[b])
             for j in range(nocc_b):
-                Hr2bab[j,b,a] = -imds1.FOO[j,j]
-                Hr2bab[j,b,a] += imds1.Fvv[b,b]
-                Hr2bab[j,b,a] += imds1.FVV[a,a] 
-                Hr2bab[j,b,a] += (WvvVVb[b,a,a]) 
-                Hr2bab[j,b,a] += imds1.WOVVO[j,a,a,j] 
-                Hr2bab[j,b,a] += imds1.WOvvO[j,b,b,j] 
-                Hr2bab[j,b,a] -= np.dot(imds1.WovOV[:,b,j,a], t2ab[:,j,b,a])
-
-    Hr2bbb = np.zeros((nocc_b,nvir_b,nvir_b),dtype=t1.dtype)
+                Hr2bab[j,b,a] = -imds.FOO[j,j]
+                Hr2bab[j,b,a] += imds.Fvv[b,b]
+                Hr2bab[j,b,a] += imds.FVV[a,a]
+                if imds.Wvvvv is not None:
+                    Hr2bab[j,b,a] += (WvvVVb[b,a,a])
+                Hr2bab[j,b,a] += imds.WOVVO[j,a,a,j]
+                Hr2bab[j,b,a] += imds.WOvvO[j,b,b,j]
+                Hr2bab[j,b,a] -= np.dot(imds.WovOV[:,b,j,a], t2ab[:,j,b,a])
+
+    Hr2bbb = np.zeros((nocc_b,nvir_b,nvir_b),dtype=dtype)
     for a in range(nvir_b):
-        WVVVVa = np.array(WVVVV[a])
+        if imds.Wvvvv is not None:
+            WVVVVa = np.array(imds.WVVVV[a])
         for b in range(nvir_b):
             for j in range(nocc_b):
-                Hr2bbb[j,a,b] = -imds1.FOO[j,j]
-                Hr2bbb[j,a,b] += imds1.FVV[a,a]
-                Hr2bbb[j,a,b] += imds1.FVV[b,b]
-                Hr2bbb[j,a,b] += 0.5*(WVVVVa[a,b,b]-WVVVVa[b,b,a]) 
-                Hr2bbb[j,a,b] += imds1.WOVVO[j,b,b,j] 
-                Hr2bbb[j,a,b] += imds1.WOVVO[j,a,a,j]
-                Hr2bbb[j,a,b] -= (np.dot((imds1.WOVOV[:,a,j,b]-imds1.WOVOV[:,b,j,a]),t2bb[:,j,a,b]))
-
-
-    print 'Hr1a',np.abs(Hr1a - Hr1a_E).max()
-    print 'Hr1b',np.abs(Hr1b - Hr1b_E).max()
-
-    print 'Hr2aaa', np.abs(Hr2aaa - Hr2aaa_E).max()
-    print 'Hr2aba', np.abs(Hr2aba - Hr2aba_E).max()
-    print 'Hr2bab', np.abs(Hr2bab - Hr2bab_E).max()
-    print 'Hr2bbb', np.abs(Hr2bbb - Hr2bbb_E).max()
- 
-    exit()
-
-<<<<<<< HEAD
-    vector = eom_gccsd.amplitudes_to_vector_ea(Hr1, Hr2)
+                Hr2bbb[j,a,b] = -imds.FOO[j,j]
+                Hr2bbb[j,a,b] += imds.FVV[a,a]
+                Hr2bbb[j,a,b] += imds.FVV[b,b]
+                if imds.Wvvvv is not None:
+                    Hr2bbb[j,a,b] += 0.5*(WVVVVa[a,b,b]-WVVVVa[b,b,a])
+                Hr2bbb[j,a,b] += imds.WOVVO[j,b,b,j]
+                Hr2bbb[j,a,b] += imds.WOVVO[j,a,a,j]
+                Hr2bbb[j,a,b] -= (np.dot(imds.WOVOV[:,a,j,b], t2bb[:,j,a,b]))
+
+    vector = amplitudes_to_vector_ea((Hr1a,Hr1b), (Hr2aaa,Hr2aba,Hr2bab,Hr2bbb))
     return vector
-=======
->>>>>>> 752e3f6e
+
 
 class EOMEA(eom_rccsd.EOMEA):
     matvec = eaccsd_matvec
     l_matvec = None
     get_diag = eaccsd_diag
     eaccsd_star = None
-
 
     def __init__(self, cc):
         eom_rccsd.EOMEA.__init__(self, cc)
@@ -2113,13 +1910,8 @@
         WOVOV = WOVOV - WOVOV.transpose(0,3,2,1)
         self.Wovov = Wovov
         self.WovOV = eris.ovOV
-<<<<<<< HEAD
         self.WOVov = None
         self.WOVOV = WOVOV
-=======
-        self.WOVov = self.WovOV.transpose(2,3,0,1)
-        self.WOVOV = eris.OVOV
->>>>>>> 752e3f6e
 
         self._made_shared = True
         logger.timer_debug1(self, 'EOM-CCSD shared intermediates', *cput0)
@@ -2879,6 +2671,92 @@
 def enforce_symm_2p_spin_ea(r1, r2, orbspin):
     return enforce_symm_2p_spin(r1, r2, orbspin, 'ea')
 
+def _eri_spin2spatial(chemist_eri_spin, eri_label, orbspin, nocc):
+    idxoa = np.where(orbspin[:nocc] == 0)[0]
+    idxob = np.where(orbspin[:nocc] == 1)[0]
+    idxva = np.where(orbspin[nocc:] == 0)[0]
+    idxvb = np.where(orbspin[nocc:] == 1)[0]
+    nvir_a = len(idxva)
+    nvir_b = len(idxvb)
+    nocc_a = len(idxoa)
+    nocc_b = len(idxob)
+
+    def select_idx(s):
+        if s.lower() == 'o':
+            return idxoa, idxob
+        else:
+            return idxva, idxvb
+
+    if len(eri_label) == 2:
+        idx1a, idx1b = select_idx(eri_label[0])
+        idx2a, idx2b = select_idx(eri_label[1])
+
+        fa = np.zeros((len(idx1a),len(idx2a)), dtype=np.complex128)
+        fb = np.zeros((len(idx1b),len(idx2b)), dtype=np.complex128)
+        fa = chemist_eri_spin[idx1a[:,None],idx2a]
+        fb = chemist_eri_spin[idx1b[:,None],idx2b]
+        return fa, fb
+
+    idx1a, idx1b = select_idx(eri_label[0])
+    idx2a, idx2b = select_idx(eri_label[1])
+    idx3a, idx3b = select_idx(eri_label[2])
+    idx4a, idx4b = select_idx(eri_label[3])
+
+    eri_aaaa = np.zeros((len(idx1a),len(idx2a),len(idx3a),len(idx4a)), dtype=chemist_eri_spin.dtype)
+    eri_aabb = np.zeros((len(idx1a),len(idx2a),len(idx3b),len(idx4b)), dtype=chemist_eri_spin.dtype)
+    eri_bbaa = np.zeros((len(idx1b),len(idx2b),len(idx3a),len(idx4a)), dtype=chemist_eri_spin.dtype)
+    eri_bbbb = np.zeros((len(idx1b),len(idx2b),len(idx3b),len(idx4b)), dtype=chemist_eri_spin.dtype)
+
+    eri_aaaa = chemist_eri_spin[idx1a[:,None,None,None],idx2a[:,None,None],idx3a[:,None],idx4a]
+    eri_aabb = chemist_eri_spin[idx1a[:,None,None,None],idx2a[:,None,None],idx3b[:,None],idx4b]
+    eri_bbaa = chemist_eri_spin[idx1b[:,None,None,None],idx2b[:,None,None],idx3a[:,None],idx4a]
+    eri_bbbb = chemist_eri_spin[idx1b[:,None,None,None],idx2b[:,None,None],idx3b[:,None],idx4b]
+    return eri_aaaa, eri_aabb, eri_bbaa, eri_bbbb
+
+
+def _eri_spatial2spin(eri_aa_ab_ba_bb, eri_label, orbspin, nocc):
+    idxoa = np.where(orbspin[:nocc] == 0)[0]
+    idxob = np.where(orbspin[:nocc] == 1)[0]
+    idxva = np.where(orbspin[nocc:] == 0)[0]
+    idxvb = np.where(orbspin[nocc:] == 1)[0]
+    nvir_a = len(idxva)
+    nvir_b = len(idxvb)
+    nocc_a = len(idxoa)
+    nocc_b = len(idxob)
+
+    def select_idx(s):
+        if s.lower() == 'o':
+            return idxoa, idxob
+        else:
+            return idxva, idxvb
+
+    if len(eri_label) == 2:
+        idx1a, idx1b = select_idx(eri_label[0])
+        idx2a, idx2b = select_idx(eri_label[1])
+
+        fa, fb = eri_aa_ab_ba_bb
+        f = np.zeros((len(idx1a)+len(idx1b),
+                      len(idx2a)+len(idx2b)), dtype=fa.dtype)
+        f[idx1a[:,None],idx2a] = fa
+        f[idx1b[:,None],idx2b] = fb
+        return f
+
+    idx1a, idx1b = select_idx(eri_label[0])
+    idx2a, idx2b = select_idx(eri_label[1])
+    idx3a, idx3b = select_idx(eri_label[2])
+    idx4a, idx4b = select_idx(eri_label[3])
+
+    eri_aaaa, eri_aabb, eri_bbaa, eri_bbbb = eri_aa_ab_ba_bb
+    eri = np.zeros((len(idx1a)+len(idx1b),
+                    len(idx2a)+len(idx2b),
+                    len(idx3a)+len(idx3b),
+                    len(idx4a)+len(idx4b)), dtype=eri_aa_ab_ba_bb[0].dtype)
+    eri[idx1a[:,None,None,None],idx2a[:,None,None],idx3a[:,None],idx4a] = eri_aaaa
+    eri[idx1a[:,None,None,None],idx2a[:,None,None],idx3b[:,None],idx4b] = eri_aabb
+    eri[idx1b[:,None,None,None],idx2b[:,None,None],idx3a[:,None],idx4a] = eri_bbaa
+    eri[idx1b[:,None,None,None],idx2b[:,None,None],idx3b[:,None],idx4b] = eri_bbbb
+    return eri
+
 if __name__ == '__main__':
     from pyscf import scf
     from pyscf import gto
@@ -2944,16 +2822,40 @@
     orbspin = eris.orbspin
 
     ## EOM-IP
-<<<<<<< HEAD
     myeom = EOMIP(mycc)
     imds = myeom.make_imds()
 
+#    np.random.seed(1)
+#    r1 = np.random.rand(nocc)*1j + np.random.rand(nocc) - 0.5 - 0.5*1j
+#    r2 = np.random.rand(nocc**2 * nvir)*1j + np.random.rand(nocc**2 * nvir) - 0.5 - 0.5*1j
+#    r2 = r2.reshape(nocc, nocc, nvir)
+#    r1, r2 = enforce_symm_2p_spin_ip(r1, r2, orbspin)
+#    r1, r2 = spin2spatial_ip(r1, r2, orbspin)
+#
+#    vector = myeom.amplitudes_to_vector(r1, r2)
+##    r1x, r2x = myeom.vector_to_amplitudes(vector)
+##    print(abs(r1[0]-r1x[0]).max())
+##    print(abs(r1[1]-r1x[1]).max())
+##    print(abs(r2[0]-r2x[0]).max())
+##    print(abs(r2[1]-r2x[1]).max())
+##    print(abs(r2[2]-r2x[2]).max())
+##    print(abs(r2[3]-r2x[3]).max())
+#    Hvector = myeom.matvec(vector, imds=imds)
+#    print('ip', lib.finger(Hvector) - (21.67127462317093-19.068987454261908j))
+    print('diag', lib.finger(myeom.get_diag()) - (-9.6676217223549763+9.325219825942975j))
+    exit()
+
+    # EOM-EA
+    myeom = EOMEA(mycc)
+    imds = myeom.make_imds()
+    orbspin = eris.orbspin
+
     np.random.seed(1)
-    r1 = np.random.rand(nocc)*1j + np.random.rand(nocc) - 0.5 - 0.5*1j
-    r2 = np.random.rand(nocc**2 * nvir)*1j + np.random.rand(nocc**2 * nvir) - 0.5 - 0.5*1j
-    r2 = r2.reshape(nocc, nocc, nvir)
-    r1, r2 = enforce_symm_2p_spin_ip(r1, r2, orbspin)
-    r1, r2 = spin2spatial_ip(r1, r2, orbspin)
+    r1 = np.random.rand(nvir)*1j + np.random.rand(nvir) - 0.5 - 0.5*1j
+    r2 = np.random.rand(nocc * nvir**2)*1j + np.random.rand(nocc * nvir**2) - 0.5 - 0.5*1j
+    r2 = r2.reshape(nocc, nvir, nvir)
+    r1, r2 = enforce_symm_2p_spin_ea(r1, r2, orbspin)
+    r1, r2 = spin2spatial_ea(r1, r2, orbspin)
 
     vector = myeom.amplitudes_to_vector(r1, r2)
 #    r1x, r2x = myeom.vector_to_amplitudes(vector)
@@ -2963,70 +2865,9 @@
 #    print(abs(r2[1]-r2x[1]).max())
 #    print(abs(r2[2]-r2x[2]).max())
 #    print(abs(r2[3]-r2x[3]).max())
-    Hvector = myeom.matvec(vector, imds=imds)
-    print('ip', lib.finger(Hvector) - (21.67127462317093-19.068987454261908j))
-#    print('diag', lib.finger(myeom.get_diag()) - (-7.1631734204883486+9.954456690293334j))
-
-    # EOM-EA
-    myeom = EOMEA(mycc)
-    imds = myeom.make_imds()
-    orbspin = eris.orbspin
-=======
-    #myeom = EOMIP(mygcc)
-
-    #imds = myeom.make_imds(eris=eris)
-    #orbspin = imds.eris.orbspin
-
-    #np.random.seed(1)
-    #r1 = np.random.rand(nocc)*1j + np.random.rand(nocc) - 0.5 - 0.5*1j
-    #r2 = np.random.rand(nocc**2 * nvir)*1j + np.random.rand(nocc**2 * nvir) - 0.5 - 0.5*1j
-    #r2 = r2.reshape(nocc, nocc, nvir)
-    #r1, r2 = enforce_symm_2p_spin_ip(r1, r2, orbspin)
-
-    #vector = myeom.amplitudes_to_vector(r1, r2).astype(np.complex128)
-    #Hvector = myeom.matvec(vector, imds=imds)
-    #Hr1, Hr2 = myeom.vector_to_amplitudes(Hvector)
-
-    #from pyscf.lib import finger
-    #print('hr', finger(Hvector) - (-68.264338687416853+97.002495782541587j))
-    #print('diag', finger(myeom.get_diag()) - (-7.1631734204883486+9.954456690293334j))
-    #exit()
-
-    #EOM-EA
-    myeom = EOMEA(mygcc)
-
-    imds = myeom.make_imds(eris=eris)
-    orbspin = imds.eris.orbspin
->>>>>>> 752e3f6e
-
-    np.random.seed(1)
-    r1 = np.random.rand(nvir)*1j + np.random.rand(nvir) - 0.5 - 0.5*1j
-    r2 = np.random.rand(nocc * nvir**2)*1j + np.random.rand(nocc * nvir**2) - 0.5 - 0.5*1j
-    r2 = r2.reshape(nocc, nvir, nvir)
-    r1, r2 = enforce_symm_2p_spin_ea(r1, r2, orbspin)
-    r1, r2 = spin2spatial_ea(r1, r2, orbspin)
-
-    vector = myeom.amplitudes_to_vector(r1, r2)
-#    r1x, r2x = myeom.vector_to_amplitudes(vector)
-#    print(abs(r1[0]-r1x[0]).max())
-#    print(abs(r1[1]-r1x[1]).max())
-#    print(abs(r2[0]-r2x[0]).max())
-#    print(abs(r2[1]-r2x[1]).max())
-#    print(abs(r2[2]-r2x[2]).max())
-#    print(abs(r2[3]-r2x[3]).max())
-    Hvector = myeom.matvec(vector, imds=imds)
-<<<<<<< HEAD
-    print('ea', lib.finger(Hvector) - (6.5543877287461187-13.175055314063574j))
-=======
-    Hr1, Hr2 = myeom.vector_to_amplitudes(Hvector)
-
-    from pyscf.lib import finger
-    print abs(finger(Hvector) - (73.184362712694437+6.3533546408964732j))
-    print('diag', finger(myeom.get_diag()) - (14.650078695081339-8.304921628783845j))
-    exit()
-
-
->>>>>>> 752e3f6e
+#    Hvector = myeom.matvec(vector, imds=imds)
+#    print('ea', lib.finger(Hvector) - (6.5543877287461187-13.175055314063574j))
+    print('diag', lib.finger(myeom.get_diag()) - (-57.353207240857785+1.4052857730841204j))
     #mycc = KUCCSD(kmf)
     #eris = mycc.ao2mo()
     #t1, t2 = rand_t1_t2(mycc)
