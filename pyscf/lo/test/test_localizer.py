#!/usr/bin/env python

import unittest
import numpy
from pyscf import gto, scf
from pyscf.lo import boys, edmiston, pipek

mol = gto.Mole()
mol.atom = '''
     H    0.000000000000     2.491406946734     0.000000000000
     C    0.000000000000     1.398696930758     0.000000000000
     H    0.000000000000    -2.491406946734     0.000000000000
     C    0.000000000000    -1.398696930758     0.000000000000
     H    2.157597486829     1.245660462400     0.000000000000
     C    1.211265339156     0.699329968382     0.000000000000
     H    2.157597486829    -1.245660462400     0.000000000000
     C    1.211265339156    -0.699329968382     0.000000000000
     H   -2.157597486829     1.245660462400     0.000000000000
     C   -1.211265339156     0.699329968382     0.000000000000
     H   -2.157597486829    -1.245660462400     0.000000000000
     C   -1.211265339156    -0.699329968382     0.000000000000
  '''
mol.basis = '6-31g'
mol.symmetry = 0
mol.verbose = 0
mol.build()
mf = scf.RHF(mol).run()

h2o = gto.Mole()
h2o.atom = '''
     O    0.   0.       0
     h    0.   -0.757   0.587
     h    0.   0.757    0.587'''
h2o.basis = 'unc-sto3g'
h2o.verbose = 5
h2o.output = '/dev/null'
h2o.build()
mf_h2o = scf.RHF(h2o).run()

# note tests may fail due to initial guess problem

class KnowValues(unittest.TestCase):
    def test_boys(self):
        idx = numpy.array([17,20,21,22,23,30,36,41,42,47,48,49])-1
        loc = boys.Boys(mol, mf.mo_coeff[:,idx])
        loc.max_cycle = 100
        mo = loc.kernel()
        dip = boys.dipole_integral(mol, mo)
        z = numpy.einsum('xii,xii->', dip, dip)
        self.assertAlmostEqual(z, 98.670988758151907, 4)

#        mo = loc.kernel(mf.mo_coeff[:,idx+1])
#        dip = boys.dipole_integral(mol, mo)
#        z = numpy.einsum('xii,xii->', dip, dip)
#        self.assertAlmostEqual(z, 27.481320331665497, 4)

    #def test_edmiston(self):
    #    idx = numpy.array([17,20,21,22,23,30,36,41,42,47,48,49])-1
    #    loc = edmiston.EdmistonRuedenberg(mol)
    #    mo = loc.kernel(mf.mo_coeff[:,idx])
    #    dip = boys.dipole_integral(mol, mo)
    #    z = numpy.einsum('xii,xii->', dip, dip)
    #    self.assertAlmostEqual(z, 79.73132964805923, 9)

    def test_pipek(self):
        idx = numpy.array([17,20,21,22,23,30,36,41,42,47,48,49])-1
        loc = pipek.PipekMezey(mol, mf.mo_coeff[:,idx])
        loc.max_cycle = 100
        mo = loc.kernel()
        pop = pipek.atomic_pops(mol, mo)
        z = numpy.einsum('xii,xii->', pop, pop)
        self.assertAlmostEqual(z, 12, 4)

<<<<<<< HEAD
    def test_pipek_atomic_pops(self):
        pop = pipek.atomic_pops(h2o, mf_h2o.mo_coeff[:,3:8], method='meta_lowdin')
        z = numpy.einsum('xii,xii->', pop, pop)
        self.assertAlmostEqual(z, 2.8858772271976187, 6)

        pop = pipek.atomic_pops(h2o, mf_h2o.mo_coeff[:,3:8], method='lowdin')
        z = numpy.einsum('xii,xii->', pop, pop)
        self.assertAlmostEqual(z, 2.8271629470491471, 6)

        pop = pipek.atomic_pops(h2o, mf_h2o.mo_coeff[:,3:8], method='mulliken')
        z = numpy.einsum('xii,xii->', pop, pop)
        self.assertAlmostEqual(z, 2.9542028242581448, 6)

    def test_pipek_exp4(self):
        loc = pipek.PipekMezey(h2o, mf_h2o.mo_coeff[:,3:8])
        loc.exponent = 4
        loc.max_cycle = 100
        mo = loc.kernel()
        pop = pipek.atomic_pops(h2o, mo)
        z = numpy.einsum('xii,xii->', pop, pop)
        self.assertAlmostEqual(z, 3.5368940222128247, 6)
=======
    def test_1orbital(self):
        lmo = boys.Boys(mol, mf.mo_coeff[:,:1]).kernel()
        self.assertTrue(numpy.all(mf.mo_coeff[:,:1] == lmo))

        lmo = boys.Boys(mol, mf.mo_coeff[:,:0]).kernel()
        self.assertTrue(lmo.size == 0)
>>>>>>> c2f080e8


if __name__ == "__main__":
    print("Full Tests for localizer")
    unittest.main()<|MERGE_RESOLUTION|>--- conflicted
+++ resolved
@@ -71,7 +71,6 @@
         z = numpy.einsum('xii,xii->', pop, pop)
         self.assertAlmostEqual(z, 12, 4)
 
-<<<<<<< HEAD
     def test_pipek_atomic_pops(self):
         pop = pipek.atomic_pops(h2o, mf_h2o.mo_coeff[:,3:8], method='meta_lowdin')
         z = numpy.einsum('xii,xii->', pop, pop)
@@ -93,14 +92,13 @@
         pop = pipek.atomic_pops(h2o, mo)
         z = numpy.einsum('xii,xii->', pop, pop)
         self.assertAlmostEqual(z, 3.5368940222128247, 6)
-=======
+
     def test_1orbital(self):
         lmo = boys.Boys(mol, mf.mo_coeff[:,:1]).kernel()
         self.assertTrue(numpy.all(mf.mo_coeff[:,:1] == lmo))
 
         lmo = boys.Boys(mol, mf.mo_coeff[:,:0]).kernel()
         self.assertTrue(lmo.size == 0)
->>>>>>> c2f080e8
 
 
 if __name__ == "__main__":
